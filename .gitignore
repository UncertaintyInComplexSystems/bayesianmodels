
# Byte-compiled / optimized / DLL files
__pycache__
*.py[cod]
*$py.class

# C extensions
*.so

# Distribution / packaging
.Python
build/
develop-eggs/
dist/
downloads/
eggs/
.eggs/
lib/
lib64/
parts/
sdist/
var/
wheels/
share/python-wheels/
*.egg-info/
.installed.cfg
*.egg
MANIFEST

# PyInstaller
#  Usually these files are written by a python script from a template
#  before PyInstaller builds the exe, so as to inject date/other infos into it.
*.manifest
*.spec

# Installer logs
pip-log.txt
pip-delete-this-directory.txt

# Unit test / coverage reports
htmlcov/
.tox/
.nox/
.coverage
.coverage.*
.cache
nosetests.xml
coverage.xml
*.cover
*.py,cover
.hypothesis/
.pytest_cache/
cover/

# PyBuilder
.pybuilder/
target/

# Jupyter Notebook
.ipynb_checkpoints

# IPython
profile_default/
ipython_config.py

# Environments
.env
.venv
env/
venv/
ENV/
env.bak/
venv.bak/

# MacOS files
.DS_Store
.Trashes
*.swp

# others
data
<<<<<<< HEAD
results*
environment.yml.bak
*.pkl
.DS_Store
=======
environment.yml.bak
remote_test.py
>>>>>>> 29e1e11e
<|MERGE_RESOLUTION|>--- conflicted
+++ resolved
@@ -79,12 +79,10 @@
 
 # others
 data
-<<<<<<< HEAD
-results*
 environment.yml.bak
 *.pkl
 .DS_Store
-=======
 environment.yml.bak
 remote_test.py
->>>>>>> 29e1e11e
+
+results*